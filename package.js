--- conflicted
+++ resolved
@@ -1,11 +1,7 @@
 Package.describe({
     name: 'maka:rest',
     summary: 'Create authenticated REST APIs in Meteor 1.10.2+ via HTTP/HTTPS',
-<<<<<<< HEAD
     version: '1.2.0',
-=======
-    version: '1.1.2',
->>>>>>> 8f3d664f
     git: 'https://github.com/maka-io/maka-rest.git'
 });
 
@@ -36,7 +32,6 @@
     api.mainModule('lib/restivus.js', 'server');
 });
 
-
 Package.onTest(function (api) {
 
 });