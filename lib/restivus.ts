import { Meteor } from 'meteor/meteor';
import { Accounts } from 'meteor/accounts-base';
import { Route } from './route';
import { Auth } from './auth';
import { JsonRoutes } from './json-routes';
import Codes, { StatusResponse } from './codes';
import { Request, Response, IncomingMessage } from 'express';

interface RestivusOptions {
  paths: string[];
  useDefaultAuth: boolean;
  apiPath: string;
  apiRoot?: string;
  version: string | null;
  prettyJson: boolean;
  auth: {
    token: string;
    user: (http: IncomingMessage) => { token?: string };
  };
  defaultHeaders: Record<string, string>;
  enableCors: boolean;
  defaultOptionsEndpoint?: () => void;
  onLoginFailure?: (req: Request) => any;
  onLoggedIn?: (incomingMessage: IncomingMessage) => any;
  onLoggedOut?: (incomingMessage: IncomingMessage) => any;
}

interface BodyParams {
  username?: string;
  email?: string;
  password: string;
  hashed?: boolean;
}

class Restivus {
  private _routes: Route[];
  private _config: RestivusOptions;
  private user: Meteor.User | null;
  private userId: string | null;
  request: Request;
  response: Response;

  constructor(options: Partial<RestivusOptions>) {
    this._routes = [];
    this._config = {
      paths: [],
      useDefaultAuth: false,
      apiPath: 'api/',
      version: null,
      prettyJson: false,
      auth: {
        token: 'services.resume.loginTokens.hashedToken',
        user: (obj: IncomingMessage) => {
          if (obj) {
            const { request } = obj;
            const tokenHeader = request.headers['x-auth-token'] || request.headers['X-Auth-Token'];
            return { token: tokenHeader ? Accounts._hashLoginToken(tokenHeader) : undefined };
          }
          return {
            token: undefined
          }
        }
      },
      defaultHeaders: {
        'Content-Type': 'application/json'
      },
      enableCors: true,
      ...options
    };

    this.user = null;
    this.userId = null;

    this.configureCors();
    this.normalizeApiPath();
    this.initializeDefaultAuthEndpoints();
    this.initializeWildcardRoutes();
  }

  private configureCors(): void {
    if (this._config.enableCors) {
      const corsHeaders = {
        'Access-Control-Allow-Origin': '*',
        'Access-Control-Allow-Headers': 'Origin, X-Requested-With, Content-Type, Accept'
      };

      if (this._config.useDefaultAuth) {
        corsHeaders['Access-Control-Allow-Headers'] += ', Authorization, X-Auth-Token';
      }

      Object.assign(this._config.defaultHeaders, corsHeaders);

      if (!this._config.defaultOptionsEndpoint) {
        this._config.defaultOptionsEndpoint = () => {
          this.response.writeHead(200, this._config.defaultHeaders);
          this.response.end();
        };
      }
    }
  }

  private normalizeApiPath(): void {
    this._config.apiPath = this._config.apiPath.startsWith('/') ? this._config.apiPath.slice(1) : this._config.apiPath;
    this._config.apiPath = this._config.apiPath.endsWith('/') ? this._config.apiPath : `${this._config.apiPath}/`;

    if (this._config.version) {
      this._config.apiRoot = this._config.apiPath;
      this._config.apiPath += `${this._config.version}/`;
    }
  }

  private initializeDefaultAuthEndpoints(): void {
    if (this._config.useDefaultAuth) {
      this._initAuth();
    }
  }

  private initializeWildcardRoutes(): void {
    if (!this._config.paths.includes('/')) {
      this.addRoute('/', { onRoot: true }, { get: () => Codes.success200('API Root') });
      this.addRoute('/', {}, { get: () => Codes.success200(`API ${this._config.version} Root`) });
    }

    if (!this._config.paths.includes('*')) {
      this.addRoute('*', {}, { get: () => Codes.notFound404() });
      this.addRoute('*', { onRoot: true }, { get: () => Codes.notFound404() });
    }
  }

  addRoute(path: string, options: any, endpoints: any): void {
    const route = new Route(this, path, options, endpoints);
    this._routes.push(route);
    route.addToApi(options?.onRoot);
  }

  private _validateUser(user: Meteor.User, password: string): boolean {
    if (!user.services || !user.services.password) {
      throw new Error('User has no password set');
    }

    const resultOfInvocation = Accounts._checkPassword(user, password);
    return !resultOfInvocation.error;
  }

  private _validate(options: { username?: string; password: string; email?: string }): boolean {
    const { username, password, email } = options;
    if (!password) throw new Error('Password must be provided');
    if (!username && !email) throw new Error('Username or email must be provided');

    const user = email ? Meteor.users.findOne({ "emails.address": email }) : Meteor.users.findOne({ username });
    if (!user) throw new Error(`User not found for username: ${username}`);

    return this._validateUser(user, password);
  }

  private _initAuth(): void {
    this.addRoute('login', { authRequired: false }, {
      post: async (incomingMessage: IncomingMessage) => { // Replace with proper types
        const { bodyParams, request } = incomingMessage;

        const user = this._extractUser(bodyParams) as Meteor.User;
        const auth = await Auth.loginWithPassword(user, this._extractPassword(bodyParams));
        if (auth.userId && auth.authToken) {
          const searchQuery = { [this._config.auth.token]: Accounts._hashLoginToken(auth.authToken) };
          const user = await Meteor.users.findOneAsync({ '_id': auth.userId }, searchQuery);
          if (!user) {
            const extra = this._config.onLoginFailure?.call(this, incomingMessage);
            return Codes.badRequest400({ message: 'Error attempting login', ...extra })
          }
          Object.assign(incomingMessage, { user });
          const extra = this._config.onLoggedIn?.call(this, incomingMessage);
          return extra ? { ...Codes.success200(auth), extra } : Codes.success200(auth);
        }
        return Codes.badRequest400('Error attempting login');
      }
    });

    this.addRoute('logout', { authRequired: true }, { post: async (incomingMessage: IncomingMessage) => await this._logout(incomingMessage) });
    this.addRoute('logoutAll', { authRequired: true }, { post: async (incomingMessage: IncomingMessage) => await this._logoutAll(incomingMessage) });
  }

  private _extractUser(body: BodyParams): Partial<Meteor.User> {
    if (body.username) {
      return { username: body.username };
    } else if (body.email) {
      return { emails: [{ address: body.email, verified: false }] };
    } else {
      throw new Error('Username or email must be provided');
    }
  }


  private _extractPassword(body: BodyParams): string | { digest: string; algorithm: string } {
    return body.hashed ? { digest: body.password, algorithm: 'sha-256' } : body.password;
  }

  private async _logout(incomingMessage: IncomingMessage): Promise<StatusResponse> {
    const { user } = incomingMessage;
    // Extract the auth token from the request headers
    const authToken = this.request.headers['x-auth-token'] || this.request.headers['X-Auth-Token'];
    if (!authToken) {
      return Codes.unauthorized401('No auth token provided');
    }

    const hashedToken = Accounts._hashLoginToken(authToken);
    const tokenLocation = this._config.auth.token;
    const [tokenPath, tokenFieldName] = tokenLocation.split('.');

    // Remove the specific token from the user's account
    await Meteor.users.updateAsync(user._id, { $pull: { [tokenPath]: { [tokenFieldName]: hashedToken } } });

    // Call the logout hook if it's defined
<<<<<<< HEAD
    const extra = this._config.onLoggedOut?.call(this, req, user);
=======
    const extra = this._config.onLoggedOut?.call(this, incomingMessage);
>>>>>>> e532eea0
    return extra ? { ...Codes.success200('Logged out successfully'), extra } : Codes.success200('Logged out successfully');
  }

  private async _logoutAll(incomingMessage: IncomingMessage): Promise<StatusResponse> {
    const { user } = incomingMessage;
    // Clear all tokens from the user's account
    await Meteor.users.updateAsync(user._id, { $set: { 'services.resume.loginTokens': [] } });

    // Call the logout hook if it's defined
<<<<<<< HEAD
    const extra = this._config.onLoggedOut?.call(this, req, user);
=======
    const extra = this._config.onLoggedOut?.call(this, incomingMessage);
>>>>>>> e532eea0
    return extra ? { ...Codes.success200('Logged out from all devices successfully'), extra } : Codes.success200('Logged out from all devices successfully');
  }
}

export { Restivus, Codes };<|MERGE_RESOLUTION|>--- conflicted
+++ resolved
@@ -210,11 +210,7 @@
     await Meteor.users.updateAsync(user._id, { $pull: { [tokenPath]: { [tokenFieldName]: hashedToken } } });
 
     // Call the logout hook if it's defined
-<<<<<<< HEAD
-    const extra = this._config.onLoggedOut?.call(this, req, user);
-=======
     const extra = this._config.onLoggedOut?.call(this, incomingMessage);
->>>>>>> e532eea0
     return extra ? { ...Codes.success200('Logged out successfully'), extra } : Codes.success200('Logged out successfully');
   }
 
@@ -224,11 +220,7 @@
     await Meteor.users.updateAsync(user._id, { $set: { 'services.resume.loginTokens': [] } });
 
     // Call the logout hook if it's defined
-<<<<<<< HEAD
-    const extra = this._config.onLoggedOut?.call(this, req, user);
-=======
     const extra = this._config.onLoggedOut?.call(this, incomingMessage);
->>>>>>> e532eea0
     return extra ? { ...Codes.success200('Logged out from all devices successfully'), extra } : Codes.success200('Logged out from all devices successfully');
   }
 }
